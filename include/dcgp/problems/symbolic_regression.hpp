#ifndef DCGP_SYMBOLIC_REGRESSION_H
#define DCGP_SYMBOLIC_REGRESSION_H
#include <algorithm>
#include <audi/gdual.hpp>
#include <boost/numeric/conversion/cast.hpp>
#include <boost/range/algorithm/transform.hpp>
#include <functional>
#include <numeric> // std::accumulate
#include <pagmo/io.hpp>
#include <pagmo/population.hpp>
#include <pagmo/problem.hpp>
#include <pagmo/types.hpp>
#include <vector>

// patch to make this compile in clang-cl
#if defined(_MSC_VER) && defined(__clang__)
#define and &&
#define or ||
#define not !
#endif

#include <symengine/expression.h>

#if defined(_MSC_VER) && defined(__clang__)
#undef and
#undef or
#undef not
#endif

#include <dcgp/expression.hpp>
#include <dcgp/kernel_set.hpp>
#include <dcgp/rng.hpp>
#include <dcgp/s11n.hpp>

namespace dcgp
{
/// A Symbolic Regression problem
/**
 *
 * \image html symbolic_regression.jpg "Math Formulae"
 *
 * Symbolic regression is a type of regression analysis that searches the space of mathematical expressions to
 * find the model that best fits a given dataset, both in terms of accuracy and simplicity
 * (ref: https://en.wikipedia.org/wiki/Symbolic_regression). It also is one of the core applications
 * for Differentiable Cartesian Genetic Programming.
 *
 * This class provides an easy way to instantiate symbolic regression problems as optimization problems having
 * a continuous part (i.e. the value of the parameters in the model) and an integer part (i.e. the representation of
 * the model computational graph). The instantiated object can be used as UDP (User Defined Problem) in the pagmo
 * optimization suite.
 *
 * The symbolic regression problem can be instantiated both as a single and a two-objectives problem. In the second
 * case, aside the Mean Squared Error, the formula complexity will be considered as an objective.
 *
 */
class symbolic_regression
{
public:
    /// Default constructor
    /**
     * A default constructor is needed by the pagmo UDP interface, but it should not be used.
     * It constructs a list of 1 empty points/labels vector and a dummy cgp member.
     * It is guaranteed that m_points[0] and m_labels[0] can be accessed.
     */
    symbolic_regression()
        : m_points(1), m_labels(1), m_r(1), m_c(1), m_l(1), m_arity(2), m_f(kernel_set<double>({"sum"})()), m_n_eph(0),
          m_multi_objective(true), m_parallel_batches(0u), m_loss_s("MSE")
    {
    }

    /// Constructor
    /**
     * Constructs a symbolic_regression optimization problem compatible with the pagmo UDP interface.
     *
     * @param[in] points input data.
     * @param[in] labels output data.
     * @param[in] r number of rows of the dCGP.
     * @param[in] c number of columns of the dCGP.
     * @param[in] l number of levels-back allowed in the dCGP.
     * @param[in] arity arity of the basis functions.
     * @param[in] f function set. An std::vector of dcgp::kernel<expression::type>.
     * @param[in] n_eph number of ephemeral constants.
     * @param[in] multi_objective when true, it will consider the model complexity as a second objective.
     * @param[in] parallel_batches number of parallel batches.
     * @param[in] loss_s loss type as string, either "MSE" or "CE".
<<<<<<< HEAD
     * @param[in] seed seed used fot the internal random number generator.
=======
     * @param[in] seed seed used for the random engine.
>>>>>>> 9e95d27b
     *
     * @throws std::invalid_argument if points and labels are not consistent.
     * @throws std::invalid_argument if the CGP related parameters (i.e. *r*, *c*, etc...) are malformed.
     */
    symbolic_regression(const std::vector<std::vector<double>> &points, const std::vector<std::vector<double>> &labels,
                        unsigned r = 1u,     // n. rows
                        unsigned c = 10u,    // n. columns
                        unsigned l = 11u,    // n. levels-back
                        unsigned arity = 2u, // basis functions' arity
                        std::vector<kernel<double>> f
                        = kernel_set<double>({"sum", "diff", "mul", "pdiv"})(), // functions
                        unsigned n_eph = 0u,                                    // number of ephemeral constants
                        bool multi_objective = false,   // when true the fitness also returns the formula complexity
                        unsigned parallel_batches = 0u, // number of parallel batches
<<<<<<< HEAD
                        std::string loss_s = "MSE",       // loss type
=======
                        std::string loss_s = "MSE",     // loss type
>>>>>>> 9e95d27b
                        unsigned seed = random_device::next() // seed used to generate mutations by the cgp
                        )
        : m_points(points), m_labels(labels), m_r(r), m_c(c), m_l(l), m_arity(arity), m_f(f), m_n_eph(n_eph),
          m_multi_objective(multi_objective), m_parallel_batches(parallel_batches), m_loss_s(loss_s)
    {
        unsigned n;
        unsigned m;
        // We check the input against obvious sanity criteria.
        sanity_checks(n, m);
        // We initialize the inner cgp expression (the random seed is needed but will not play any role as
        // the dcgp chromosome will be explicilty set in the UDAs before calling its operator)
        m_cgp = expression<double>(n, m, m_r, m_c, m_l, m_arity, m_f, m_n_eph, seed);
        // We initialize the inner dcgp expression
        kernel_set<audi::gdual_v> f_g;
        for (const auto &ker : f) {
            auto name = ker.get_name();
            // TODO: find a better pattern. If protected division is used in the cgp the
            // unprotected one will be used in the dCGP as to keep derivative sanity
            if (name.compare("pdiv") == 0) {
                f_g.push_back("div");
            } else {
                f_g.push_back(ker.get_name());
            }
        }
        m_dcgp = expression<audi::gdual_v>(n, m, m_r, m_c, m_l, m_arity, f_g(), m_n_eph, seed);
        // We initialize the dpoints/dduals
        m_dpoints = points_to_gdual_v(points);
        m_dlabels = points_to_gdual_v(labels);
        // We create the symbol set of the differentials here for efficiency.
        // They are used in the gradient computation.
        for (const auto &symb : m_dcgp.get_eph_symb()) {
            m_deph_symb.push_back("d" + symb);
        }
        // We create the symbols of the input variables here
        for (decltype(m_points[0].size()) i = 0u; i < m_points[0].size(); ++i) {
            m_symbols.push_back("x" + std::to_string(i));
        }
        if (m_loss_s == "MSE") {
            m_loss_e = dcgp::expression<audi::gdual_v>::loss_type::MSE; // Mean Squared Error
        } else if (m_loss_s == "CE") {
            m_loss_e = dcgp::expression<audi::gdual_v>::loss_type::CE; // Cross Entropy
        } else {
            throw std::invalid_argument("The requested loss was: " + m_loss_s + " while only MSE and CE are allowed");
        }
    }

    /// Number of objectives
    /**
     * Returns the number of objectives.
     *
     * @return the number of objectives.
     */
    pagmo::vector_double::size_type get_nobj() const
    {
        return 1u + m_multi_objective;
    }

    /// Fitness computation
    /**
     * Computes the fitness for this UDP
     *
     * @param x the decision vector.
     *
     * @return the fitness of \p x.
     */
    pagmo::vector_double fitness(const pagmo::vector_double &x) const
    {
        std::vector<double> retval(1u + m_multi_objective, 0);
        // Here we set the CGP member from the chromosome
        set_cgp(x);
        if (x == m_cache_fitness.first) {
            retval[0] = m_cache_fitness.second[0];
        } else {
            // And we compute the MSE loss splitting the data in n batches.
            // TODO: make this work also when m_parallel_batches does not divide exactly the data size.
            retval[0] = m_cgp.loss(m_points, m_labels, m_loss_s, m_parallel_batches);
        }
        // In the multiobjective case we compute the formula complexity
        if (m_multi_objective) {
<<<<<<< HEAD
            //std::ostringstream ss;
            //// A first "naive" implementation of the formula complexity measure is the length of
            //// the shortest string among pretty and prettier. That is among the raw cgp expression
            //// and the result of constructing a symengine expression out of it (which carries out some
            //// basic simplifications but that may results in rare occasions in a longer string).
            //std::vector<std::string> pretty = m_cgp(m_symbols);
            //double l_pretty = std::accumulate(pretty.begin(), pretty.end(), 0., [](double a, std::string b) {
            //    return a + static_cast<double>(b.length());
            //});
            //// A second definition for the complexity is the length of the expression
            //// after it has been simplified. We use symengine to perform such a simplification
            //// which will make sense only if nans and infs are not in the expression.
            //double l_prettier = 0;
            //if (std::isfinite(retval[0])) {
            //    for (decltype(pretty.size()) i = 0u; i < pretty.size(); ++i) {
            //        try {
            //            SymEngine::Expression prettier(pretty[i]);
            //            pagmo::stream(ss, prettier);
            //            auto string = ss.str();
            //            // We remove whitespaces too
            //            l_prettier += static_cast<double>(
            //                string.length()
            //                - static_cast<decltype(string.length())>(std::count(string.begin(), string.end(), ' ')));
            //        } catch (...) { // TODO: this should be understood. Why is symengine sometime not able to
            //            // construct an expression from a cgp expression that is finite?
            //            l_prettier += static_cast<double>(pretty[i].length());
            //        }
            //    }
            //}
            //// Here we define the formula complexity as the shortest between the two.
            //retval[1] = std::min(l_pretty, l_prettier);
            retval[1] = m_cgp.get_active_genes().size();
=======
            std::ostringstream ss;
            // A first "naive" implementation of the formula complexity measure is the length of
            // the shortest string among pretty and prettier. That is among the raw cgp expression
            // and the result of constructing a symengine expression out of it (which carries out some
            // basic simplifications but that may results in rare occasions in a longer string).
            std::vector<std::string> pretty = m_cgp(m_symbols);
            double l_pretty = std::accumulate(pretty.begin(), pretty.end(), 0., [](double a, std::string b) {
                return a + static_cast<double>(b.length());
            });
            // A second definition for the complexity is the length of the expression
            // after it has been simplified. We use symengine to perform such a simplification
            // which will make sense only if nans and infs are not in the expression.
            double l_prettier = 0;
            if (std::isfinite(retval[0])) {
                for (decltype(pretty.size()) i = 0u; i < pretty.size(); ++i) {
                    try {
                        SymEngine::Expression prettier(pretty[i]);
                        pagmo::stream(ss, prettier);
                        auto string = ss.str();
                        // We remove whitespaces too
                        l_prettier += static_cast<double>(
                            string.length()
                            - static_cast<decltype(string.length())>(std::count(string.begin(), string.end(), ' ')));
                    } catch (...) { // TODO: this should be understood. Why is symengine sometime not able to
                        // construct an expression from a cgp expression that is finite?
                        l_prettier += static_cast<double>(pretty[i].length());
                    }
                }
                // Here we define the formula complexity as the shortest between the two.
                retval[1] = std::min(l_pretty, l_prettier);
            } else {
                // Or, simply, l_pretty if simplifications make little sense
                retval[1] = l_pretty;
            }
>>>>>>> 9e95d27b
        }
        return retval;
    }

    /// Gradient computation
    /**
     * Computes the gradient of the loss with respect to the ephemeral constants (i.e. the continuous part of the
     * chromosome).
     *
     * @param x the decision vector.
     *
     * @return the gradient in \p x.
     */
    pagmo::vector_double gradient(const pagmo::vector_double &x) const
    {
        std::vector<double> retval(m_n_eph, 0);
        // The chromosome has a floating point part (the ephemeral constants) and an integer part (the encoded CGP).
        // 1 - We extract the integer part and represent it as an unsigned vector to set the CGP expression.
        std::vector<unsigned> xu(x.size() - m_n_eph);
        std::transform(x.data() + m_n_eph, x.data() + x.size(), xu.begin(),
                       [](double a) { return boost::numeric_cast<unsigned>(a); });
        m_dcgp.set(xu);
        // 2 - We use the floating point part of the chromosome to set ephemeral constants.
        std::vector<audi::gdual_v> eph_val;
        for (decltype(m_n_eph) i = 0u; i < m_n_eph; ++i) {
            eph_val.emplace_back(x[i], m_dcgp.get_eph_symb()[i], 1u); // Only first derivative is needed
        }
        m_dcgp.set_eph_val(eph_val);
        // 3 - We compute the loss splitting the data in n batches.
        // TODO: make this work also when m_parallel_batches does not divide exactly the data size.
        auto loss = m_dcgp.loss(m_dpoints, m_dlabels, m_loss_e);
        // Now we extract fitness and gradient and store the values in the caches or in the return value
        m_cache_fitness.first = x;
        m_cache_fitness.second.resize(get_nobj());
        m_cache_fitness.second[0] = collapse(loss.constant_cf());

        loss.extend_symbol_set(m_deph_symb);
        if (!(loss.get_order() == 0u)) { // this happens when input terminals of the eph constants are inactive
                                         // (gradient is then zero)
            for (decltype(m_n_eph) i = 0u; i < m_n_eph; ++i) {
                std::vector<unsigned> coeff(m_n_eph, 0.);
                coeff[i] = 1.;
                auto dvec = loss.get_derivative(coeff);
                retval[i] = collapse(dvec);
            }
        }
        return retval;
    }

    /// Sparsity pattern (gradient)
    /**
     * Returns the sparsity pattern of the gradient. The sparsity patter is dense in the continuous part of the
     * chromosome. (this is a result of assuming all ephemeral constants are actually in the expression, if not zeros
     * will be returned)
     *
     * @return the gradient sparsity pattern.
     */
    pagmo::sparsity_pattern gradient_sparsity() const
    {
        pagmo::sparsity_pattern retval;
        for (decltype(m_n_eph) i = 0u; i < m_n_eph; ++i) {
            retval.push_back({0u, i});
        }
        return retval;
    }

    /// Hessian computation
    /**
     * Computes the hessian of the loss with respect to the ephemeral constants (i.e. the continuous part of the
     * chromosome).
     *
     * @param x the decision vector.
     *
     * @return the hessian in \p x.
     */
    std::vector<pagmo::vector_double> hessians(const pagmo::vector_double &x) const
    {
        // The hessian sparsity and dimension
        auto hs = hessians_sparsity();
        auto hd = hs[0].size();
        // Initializing the return value (hessian) to zeros.
        std::vector<pagmo::vector_double> retval;
        for (const auto &item : hs) {
            retval.emplace_back(item.size(), 0.);
        }
        // Initializing the gradient to zeros.
        m_cache_gradient.first = x;
        m_cache_gradient.second.clear();
        m_cache_gradient.second.resize(m_n_eph, 0.);

        // The chromosome has a floating point part (the ephemeral constants) and an integer part (the encoded CGP).
        // 1 - We extract the integer part and represent it as an unsigned vector to set the CGP expression.
        std::vector<unsigned> xu(x.size() - m_n_eph);
        std::transform(x.data() + m_n_eph, x.data() + x.size(), xu.begin(),
                       [](double a) { return boost::numeric_cast<unsigned>(a); });
        m_dcgp.set(xu);
        // 2 - We use the floating point part of the chromosome to set the ephemeral constants values of the dcgp
        // member.
        std::vector<audi::gdual_v> eph_val;
        for (decltype(m_n_eph) i = 0u; i < m_n_eph; ++i) {
            eph_val.emplace_back(x[i], m_dcgp.get_eph_symb()[i], 2u); // First and second order derivative are needed
        }
        m_dcgp.set_eph_val(eph_val);
        // 3 - We compute the MSE loss and its differentials.
        auto loss = m_dcgp.loss(m_dpoints, m_dlabels, m_loss_e);
        // We make sure all symbols are in so that we get zeros when querying for a variable not in the gdual
        loss.extend_symbol_set(m_deph_symb);

        // Now we extract fitness, gradient and hessians from the gdual and store the values (retval or cache)
        m_cache_fitness.first = x;
        m_cache_fitness.second.resize(get_nobj());
        m_cache_fitness.second[0] = collapse(loss.constant_cf());
        // We compute the gradient and the hessian only if
        // the loss depends on at least one ephemeral constant.
        // Otherwise the initialization values will be returned, that is zeros.
        if (!(loss.get_order() == 0u)) {
            // gradient (we cache it)
            for (decltype(m_n_eph) i = 0u; i < m_n_eph; ++i) {
                std::vector<unsigned> coeff(m_n_eph, 0.);
                coeff[i] = 1.;
                auto deriv = loss.get_derivative(coeff);
                m_cache_gradient.second[i] = collapse(deriv);
            }
            // hessian (we return it)
            for (decltype(hd) i = 0u; i < hd; ++i) {
                std::vector<unsigned> coeff(m_n_eph, 0.);
                coeff[hs[0][i].first] = 1;
                coeff[hs[0][i].second] += 1;
                auto deriv = loss.get_derivative(coeff);
                retval[0][i] = collapse(deriv);
            }
        }
        return retval;
    }

    /// Sparsity pattern (hessian)
    /**
     * Returns the sparsity pattern of the hessian. The sparsity patter is dense in the continuous part of the
     * chromosome. (this is a result of assuming all ephemeral constants are actually in the expression, if not zeros
     * will be returned)
     *
     * @return the hessian sparsity pattern.
     */
    std::vector<pagmo::sparsity_pattern> hessians_sparsity() const
    {
        std::vector<pagmo::sparsity_pattern> retval;
        pagmo::sparsity_pattern sp;
        for (decltype(m_n_eph) i = 0u; i < m_n_eph; ++i) {
            for (decltype(i) j = 0u; j <= i; ++j) {
                sp.push_back({i, j});
            }
        }
        retval.push_back(std::move(sp));
        if (m_multi_objective) {
            retval.push_back({{}});
        }
        return retval;
    }

    /// Box-bounds
    /**
     *
     * Returns the box-bounds for this UDP.
     *
     * @return the lower and upper bounds for each of the decision vector components
     */
    std::pair<pagmo::vector_double, pagmo::vector_double> get_bounds() const
    {
        // Bounds on ephemeral constants are -10, 10;
        std::vector<double> lb(m_cgp.get_lb().size() + m_n_eph, -10.);
        std::vector<double> ub(m_cgp.get_ub().size() + m_n_eph, 10.);
        // Bounds on the CGP encoding are derived from the dcgp::expression
        std::copy(m_cgp.get_lb().begin(), m_cgp.get_lb().end(), lb.data() + m_n_eph);
        std::copy(m_cgp.get_ub().begin(), m_cgp.get_ub().end(), ub.data() + m_n_eph);
        return {lb, ub};
    }

    /// Integer dimension
    /**
     * Returns the integer dimension of the problem.
     *
     * @return the integer dimension of the problem.
     */
    pagmo::vector_double::size_type get_nix() const
    {
        return m_cgp.get_lb().size();
    }

    /// Problem name
    /**
     * Returns a string containing the problem name.
     *
     * @return a string containing the problem name
     */
    std::string get_name() const
    {
        return "a CGP symbolic regression problem";
    }

    /// Extra info
    /**
     * @return a string containing extra problem information.
     */
    std::string get_extra_info() const
    {
        std::ostringstream ss;
        pagmo::stream(ss, "\tData dimension (points): ", m_points[0].size(), "\n");
        pagmo::stream(ss, "\tData dimension (labels): ", m_labels[0].size(), "\n");
        pagmo::stream(ss, "\tData size: ", m_points.size(), "\n");
        pagmo::stream(ss, "\tKernels: ", m_cgp.get_f(), "\n");
        pagmo::stream(ss, "\tLoss: ", m_loss_s, "\n");
        return ss.str();
    }

    /// Human-readable representation of a decision vector.
    /**
     * A human readable representation of the chromosome is here obtained by calling directly
     * the expression::operator() assuming as inputs variables names \f$x_1, x_2, ...\f$ and
     * as ephemeral constants names \f$c_1, c_2, ...\f$
     *
     * @param[in] x a valid chromosome.
     *
     * @return a string containing the mathematical expression represented by *x*.
     */
    std::string pretty(const pagmo::vector_double &x) const
    {
        // Here we set the CGP data member from the chromosome
        set_cgp(x);

        std::ostringstream ss;
        std::vector<std::string> symbols;
        for (decltype(m_points[0].size()) i = 0u; i < m_points[0].size(); ++i) {
            symbols.push_back("x" + std::to_string(i));
        }
        pagmo::stream(ss, m_cgp(symbols));
        return ss.str();
    }

    /// Human-readable representation of a decision vector.
    /**
     * A human readable representation of the chromosome is here obtained by using symengine
     * the expression::operator() assuming as inputs variables names \f$x_1, x_2, ...\f$ and
     * as ephemeral constants names \f$c_1, c_2, ...\f$
     *
     * @param[in] x a valid chromosome.
     *
     * @return a string containing the mathematical expression represented by *x*.
     */
    std::string prettier(const pagmo::vector_double &x) const
    {
        // Here we set the CGP data member from the chromosome
        set_cgp(x);

        std::ostringstream ss;
        std::vector<std::string> symbols;
        for (decltype(m_points[0].size()) i = 0u; i < m_points[0].size(); ++i) {
            symbols.push_back("x" + std::to_string(i));
        }
        auto raws = m_cgp(symbols);
        std::vector<SymEngine::Expression> exs;
        for (auto const &raw : raws) {
            exs.emplace_back(raw);
        }
        pagmo::stream(ss, exs);
        return ss.str();
    }

    /// Gets the inner CGP
    /**
     * The access to the inner CGP is offered in the public interface to allow evolve methods in UDAs
     * to reuse the same object and perform mutations via it. This is a hack to interface pagmo with
     * dCGP. Alternatives would be a friendship relation (uughhh) or construct a new CGP object within
     * the evolve each time (seems expensive). So here it is, FOR USE ONLY IN udas::evolve methods.
     */
    const expression<double> &get_cgp() const
    {
        return m_cgp;
    }

    /// Model predictions
    /**
     * Uses the model encoded in *x* to predict the label of *point*.
     *
     * @param[in] point point to be predicted.
     * @param[in] x chromosome encoding the model.
     *
     * @return the predicted label for *point*.
     */
    std::vector<double> predict(const std::vector<double> &point, pagmo::vector_double x) const
    {
        // Here we set the CGP member from the chromosome
        set_cgp(x);
        return m_cgp(point);
    }

    /// Model predictions
    /**
     * Uses the model encoded in *x* to predict the labels of *points*.
     *
     * @param[in] points points to be predicted.
     * @param[in] x chromosome encoding the model.
     *
     * @return the predicted labels for *points*.
     */
    std::vector<std::vector<double>> predict(const std::vector<std::vector<double>> &points,
                                             pagmo::vector_double x) const
    {
        // This will hold the return value
        std::vector<std::vector<double>> retval;
        // Here we set the CGP member from the chromosome
        set_cgp(x);
        // We loop over the input points
        for (decltype(points.size()) i = 0u; i < points.size(); ++i) {
            retval.push_back(m_cgp(points[i]));
        }
        return retval;
    }

    /// Thread safety for this udp
    /**
     * This is set to none as pitonic kernels could be in the inner expression
     */
    pagmo::thread_safety get_thread_safety() const
    {
        return (*std::min_element(
                    m_f.begin(), m_f.end(),
                    [](const auto &a, const auto &b) { return a.get_thread_safety() < b.get_thread_safety(); }))
            .get_thread_safety();
    }

private:
    // Collapses a vectorized cf into one (taking the mean)
    static inline double collapse(const audi::vectorized<double> &vec)
    {
        return std::accumulate(vec.begin(), vec.end(), 0.) / static_cast<double>(vec.size());
    };

    // Transpose of a vector vector
    static inline std::vector<std::vector<double>> transpose(const std::vector<std::vector<double>> &points)
    {
        std::vector<std::vector<double>> result(points[0].size(), std::vector<double>(points.size()));
        for (std::vector<double>::size_type i = 0; i < points[0].size(); i++)
            for (std::vector<int>::size_type j = 0; j < points.size(); j++) {
                result[i][j] = points[j][i];
            }
        return result;
    }
    // Builds the vectorized gduals from the data
    static inline std::vector<audi::gdual_v> points_to_gdual_v(const std::vector<std::vector<double>> &points)
    {
        std::vector<audi::gdual_v> retval(points[0].size());
        auto pointsT = transpose(points);
        for (decltype(pointsT.size()) i = 0u; i < pointsT.size(); ++i) {
            retval[i] = audi::gdual_v(pointsT[i]);
        }
        return retval;
    }

    // This setter can be marked const as m_cgp is mutable
    void set_cgp(const pagmo::vector_double &x) const
    {
        // We need to make a copy of the chromosome as to represents its genes as unsigned
        std::vector<unsigned> xu(x.size() - m_n_eph);
        std::transform(x.data() + m_n_eph, x.data() + x.size(), xu.data(),
                       [](double a) { return boost::numeric_cast<unsigned>(a); });
        m_cgp.set(xu);
        // 2 - We set the floating point part as ephemeral constants.
        std::vector<double> eph_val(x.data(), x.data() + m_n_eph);
        m_cgp.set_eph_val(eph_val);
    }

    void sanity_checks(unsigned &n, unsigned &m) const
    {
        // 1 - We check that points is not an empty vector.
        if (m_points.size() == 0) {
            throw std::invalid_argument("The size of the input data (points) is zero.");
        }
        n = static_cast<unsigned>(m_points[0].size());
        m = static_cast<unsigned>(m_labels[0].size());
        // 2 - We check labels and points have the same (non-empty) size
        if (m_points.size() != m_labels.size()) {
            throw std::invalid_argument("The number of input data (points) is " + std::to_string(m_points.size())
                                        + " while the number of labels is " + std::to_string(m_labels.size())
                                        + ". They should be equal.");
        }
        // 3 - We check that all p in points have the same size
        if (!std::all_of(m_points.begin(), m_points.end(),
                         [n](const std::vector<double> &p) { return p.size() == n; })) {
            throw std::invalid_argument("The input data (points) is inconsistent: all points must have the same "
                                        "dimension, while I detect differences.");
        }
        // 4 - We check that all l in labels have the same size
        if (!std::all_of(m_labels.begin(), m_labels.end(),
                         [m](const std::vector<double> &l) { return l.size() == m; })) {
            throw std::invalid_argument("The labels are inconsistent: all labels must have the same "
                                        "dimension, while I detect differences.");
        }
        if (m_c == 0) throw std::invalid_argument("Number of columns is 0");
        if (m_r == 0) throw std::invalid_argument("Number of rows is 0");
        if (m_l == 0) throw std::invalid_argument("Number of level-backs is 0");
        if (m_arity < 2) throw std::invalid_argument("Arity must me at least 2.");
        if (m_f.size() == 0) throw std::invalid_argument("Number of basis functions is 0");
    }

public:
    /// Object serialization
    /**
     * This method will save/load \p this into the archive \p ar.
     *
     * @param ar target archive.
     *
     * @throws unspecified any exception thrown by the serialization of the expression and of primitive types.
     */
    template <typename Archive>
    void serialize(Archive &ar, unsigned)
    {
        ar &m_points;
        ar &m_labels;
        ar &m_dpoints;
        ar &m_dlabels;
        ar &m_deph_symb;
        ar &m_symbols;
        ar &m_r;
        ar &m_c;
        ar &m_l;
        ar &m_arity;
        ar &m_f;
        ar &m_n_eph;
        ar &m_multi_objective;
        ar &m_parallel_batches;
        ar &m_loss_s;
        ar &m_loss_e;
        ar &m_cgp;
        ar &m_dcgp;
        ar &m_cache_fitness;
    }

private:
    std::vector<std::vector<double>> m_points;
    std::vector<std::vector<double>> m_labels;
    std::vector<audi::gdual_v> m_dpoints;
    std::vector<audi::gdual_v> m_dlabels;
    std::vector<std::string> m_deph_symb;
    std::vector<std::string> m_symbols;

    unsigned m_r;
    unsigned m_c;
    unsigned m_l;
    unsigned m_arity;
    std::vector<kernel<double>> m_f;
    unsigned m_n_eph;
    bool m_multi_objective;
    unsigned m_parallel_batches;
    std::string m_loss_s;
    dcgp::expression<audi::gdual_v>::loss_type m_loss_e;
    // The fact that this is mutable may hamper the performances of the bfe as the thread safetly level
    // of the UDP in pagmo will force copies of the UDP to be made in all threads. This can in principle be
    // avoided, but likely resulting in prepature optimization. (see https://github.com/darioizzo/dcgp/pull/42)
    mutable expression<double> m_cgp;
    mutable expression<audi::gdual_v> m_dcgp;
    mutable std::pair<pagmo::vector_double, pagmo::vector_double> m_cache_fitness;
    mutable std::pair<pagmo::vector_double, pagmo::vector_double> m_cache_gradient;
};

namespace details
{
// This function is a global symbol put in the namespace. Its purpose is
// to be overridden in the python bindings so that it can extract from a py::object a
// c++ dcgp::symbolic_regression. Its use is in the UDAs evolve to access (both in C++ and python)
// the correct UDP.
inline std::function<const dcgp::symbolic_regression *(const pagmo::problem &)> extract_sr_cpp_py
    = [](const pagmo::problem &p) { return p.extract<dcgp::symbolic_regression>(); };
} // namespace details
} // namespace dcgp

PAGMO_S11N_PROBLEM_EXPORT_KEY(dcgp::symbolic_regression)

#endif<|MERGE_RESOLUTION|>--- conflicted
+++ resolved
@@ -83,11 +83,7 @@
      * @param[in] multi_objective when true, it will consider the model complexity as a second objective.
      * @param[in] parallel_batches number of parallel batches.
      * @param[in] loss_s loss type as string, either "MSE" or "CE".
-<<<<<<< HEAD
-     * @param[in] seed seed used fot the internal random number generator.
-=======
      * @param[in] seed seed used for the random engine.
->>>>>>> 9e95d27b
      *
      * @throws std::invalid_argument if points and labels are not consistent.
      * @throws std::invalid_argument if the CGP related parameters (i.e. *r*, *c*, etc...) are malformed.
@@ -102,11 +98,7 @@
                         unsigned n_eph = 0u,                                    // number of ephemeral constants
                         bool multi_objective = false,   // when true the fitness also returns the formula complexity
                         unsigned parallel_batches = 0u, // number of parallel batches
-<<<<<<< HEAD
-                        std::string loss_s = "MSE",       // loss type
-=======
                         std::string loss_s = "MSE",     // loss type
->>>>>>> 9e95d27b
                         unsigned seed = random_device::next() // seed used to generate mutations by the cgp
                         )
         : m_points(points), m_labels(labels), m_r(r), m_c(c), m_l(l), m_arity(arity), m_f(f), m_n_eph(n_eph),
@@ -186,7 +178,6 @@
         }
         // In the multiobjective case we compute the formula complexity
         if (m_multi_objective) {
-<<<<<<< HEAD
             //std::ostringstream ss;
             //// A first "naive" implementation of the formula complexity measure is the length of
             //// the shortest string among pretty and prettier. That is among the raw cgp expression
@@ -219,42 +210,6 @@
             //// Here we define the formula complexity as the shortest between the two.
             //retval[1] = std::min(l_pretty, l_prettier);
             retval[1] = m_cgp.get_active_genes().size();
-=======
-            std::ostringstream ss;
-            // A first "naive" implementation of the formula complexity measure is the length of
-            // the shortest string among pretty and prettier. That is among the raw cgp expression
-            // and the result of constructing a symengine expression out of it (which carries out some
-            // basic simplifications but that may results in rare occasions in a longer string).
-            std::vector<std::string> pretty = m_cgp(m_symbols);
-            double l_pretty = std::accumulate(pretty.begin(), pretty.end(), 0., [](double a, std::string b) {
-                return a + static_cast<double>(b.length());
-            });
-            // A second definition for the complexity is the length of the expression
-            // after it has been simplified. We use symengine to perform such a simplification
-            // which will make sense only if nans and infs are not in the expression.
-            double l_prettier = 0;
-            if (std::isfinite(retval[0])) {
-                for (decltype(pretty.size()) i = 0u; i < pretty.size(); ++i) {
-                    try {
-                        SymEngine::Expression prettier(pretty[i]);
-                        pagmo::stream(ss, prettier);
-                        auto string = ss.str();
-                        // We remove whitespaces too
-                        l_prettier += static_cast<double>(
-                            string.length()
-                            - static_cast<decltype(string.length())>(std::count(string.begin(), string.end(), ' ')));
-                    } catch (...) { // TODO: this should be understood. Why is symengine sometime not able to
-                        // construct an expression from a cgp expression that is finite?
-                        l_prettier += static_cast<double>(pretty[i].length());
-                    }
-                }
-                // Here we define the formula complexity as the shortest between the two.
-                retval[1] = std::min(l_pretty, l_prettier);
-            } else {
-                // Or, simply, l_pretty if simplifications make little sense
-                retval[1] = l_pretty;
-            }
->>>>>>> 9e95d27b
         }
         return retval;
     }
